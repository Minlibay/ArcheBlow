--- conflicted
+++ resolved
@@ -16,14 +16,9 @@
 import asyncio
 from collections import defaultdict
 from dataclasses import dataclass
-<<<<<<< HEAD
 import datetime as _dt
 import math
 from typing import Iterable, Mapping, Sequence
-=======
-import math
-from typing import Iterable
->>>>>>> e598a7d5
 
 import httpx
 from PySide6 import QtCore, QtGui, QtWidgets
@@ -1014,300 +1009,6 @@
         self.zoom_slider.blockSignals(False)
 
 
-<<<<<<< HEAD
-=======
-@dataclass(frozen=True)
-class GraphNode:
-    """Represents an address in the relationship graph."""
-
-    node_id: str
-    label: str
-    category: str
-    risk_level: str
-    total_flow: float
-
-
-@dataclass(frozen=True)
-class GraphEdge:
-    """Connects two nodes in the relationship graph."""
-
-    source: str
-    target: str
-    relation: str
-    volume: float
-
-
-class GraphNodeItem(QtWidgets.QGraphicsEllipseItem):
-    """Visual node with styling based on risk and category."""
-
-    def __init__(self, node: GraphNode, radius: float = 32) -> None:
-        super().__init__(-radius, -radius, radius * 2, radius * 2)
-        self.node = node
-        self.edges: list[GraphEdgeItem] = []
-        self.setFlags(
-            QtWidgets.QGraphicsItem.ItemIsMovable
-            | QtWidgets.QGraphicsItem.ItemIsSelectable
-        )
-        self.setAcceptHoverEvents(True)
-        self.setZValue(1)
-        self._update_brush()
-
-        label = QtWidgets.QGraphicsSimpleTextItem(node.label, self)
-        label.setBrush(QtGui.QBrush(QtCore.Qt.white))
-        label_rect = label.boundingRect()
-        label.setPos(-label_rect.width() / 2, -label_rect.height() / 2)
-
-    def _update_brush(self) -> None:
-        palette = {
-            "Высокий": QtGui.QColor("#f85149"),
-            "Средний": QtGui.QColor("#d29922"),
-            "Низкий": QtGui.QColor("#238636"),
-        }
-        color = palette.get(self.node.risk_level, QtGui.QColor("#58a6ff"))
-        gradient = QtGui.QRadialGradient(0, 0, 36)
-        gradient.setColorAt(0.0, color.lighter(140))
-        gradient.setColorAt(1.0, color.darker(150))
-        self.setBrush(QtGui.QBrush(gradient))
-        pen = QtGui.QPen(QtGui.QColor("#0d1117"))
-        pen.setWidth(2)
-        self.setPen(pen)
-
-    def hoverEnterEvent(self, event: QtWidgets.QGraphicsSceneHoverEvent) -> None:  # noqa: N802
-        tooltip = (
-            f"Категория: {self.node.category}\n"
-            f"Риск: {self.node.risk_level}\n"
-            f"Оборот: {self.node.total_flow:.2f} BTC"
-        )
-        QtWidgets.QToolTip.showText(event.screenPos(), tooltip)
-        super().hoverEnterEvent(event)
-
-    def itemChange(self, change: QtWidgets.QGraphicsItem.GraphicsItemChange, value: QtCore.QVariant) -> QtCore.QVariant:  # noqa: N802
-        if change == QtWidgets.QGraphicsItem.ItemPositionHasChanged:
-            for edge in self.edges:
-                edge.update_geometry()
-        return super().itemChange(change, value)
-
-    def add_edge(self, edge: GraphEdgeItem) -> None:
-        self.edges.append(edge)
-
-
-class GraphEdgeItem(QtWidgets.QGraphicsPathItem):
-    """Curved edge with arrow head."""
-
-    def __init__(self, source: GraphNodeItem, target: GraphNodeItem, edge: GraphEdge) -> None:
-        super().__init__()
-        self.source_item = source
-        self.target_item = target
-        self.edge = edge
-        self.setZValue(0)
-        self.setPen(QtGui.QPen(QtGui.QColor("#58a6ff"), 1.6))
-        self.arrow_head = QtGui.QPolygonF()
-        self.update_geometry()
-
-    def update_geometry(self) -> None:
-        src = self.source_item.scenePos()
-        dst = self.target_item.scenePos()
-        path = QtGui.QPainterPath(src)
-        mid = (src + dst) / 2
-        offset = QtCore.QPointF(0, -40)
-        path.quadTo(mid + offset, dst)
-        self.setPath(path)
-
-        arrow_size = 8
-        line = QtCore.QLineF(self.path().pointAtPercent(0.95), self.path().pointAtPercent(1.0))
-        angle = math.radians(-line.angle())
-        dest_point = line.p2()
-        arrow_p1 = dest_point + QtCore.QPointF(
-            math.sin(angle + math.pi / 3) * arrow_size,
-            math.cos(angle + math.pi / 3) * arrow_size,
-        )
-        arrow_p2 = dest_point + QtCore.QPointF(
-            math.sin(angle - math.pi / 3) * arrow_size,
-            math.cos(angle - math.pi / 3) * arrow_size,
-        )
-        arrow = QtGui.QPolygonF([dest_point, arrow_p1, arrow_p2])
-        self.arrow_head = arrow
-
-    def paint(self, painter: QtGui.QPainter, option: QtWidgets.QStyleOptionGraphicsItem, widget: QtWidgets.QWidget | None = None) -> None:
-        super().paint(painter, option, widget)
-        painter.setBrush(QtGui.QBrush(QtGui.QColor("#58a6ff")))
-        painter.drawPolygon(self.arrow_head)
-
-
-class GraphView(QtWidgets.QGraphicsView):
-    """Interactive view with wheel zoom and smooth rendering."""
-
-    zoom_changed = QtCore.Signal(int)
-
-    def __init__(self, scene: QtWidgets.QGraphicsScene) -> None:
-        super().__init__(scene)
-        self.setRenderHints(
-            QtGui.QPainter.Antialiasing
-            | QtGui.QPainter.TextAntialiasing
-            | QtGui.QPainter.SmoothPixmapTransform
-        )
-        self.setDragMode(QtWidgets.QGraphicsView.ScrollHandDrag)
-        self.setTransformationAnchor(QtWidgets.QGraphicsView.AnchorUnderMouse)
-        self.setBackgroundBrush(QtGui.QColor("#0d1117"))
-        self._zoom_level = 100
-
-    def wheelEvent(self, event: QtGui.QWheelEvent) -> None:  # noqa: N802 - Qt API
-        delta = event.angleDelta().y()
-        step = 5 if event.modifiers() & QtCore.Qt.ControlModifier else 10
-        self.set_zoom(self._zoom_level + step if delta > 0 else self._zoom_level - step)
-        event.accept()
-
-    def set_zoom(self, value: int) -> None:
-        value = max(30, min(250, value))
-        self._zoom_level = value
-        self.resetTransform()
-        self.scale(value / 100.0, value / 100.0)
-        self.zoom_changed.emit(self._zoom_level)
-
-    def zoom_level(self) -> int:
-        return self._zoom_level
-
-
-class GraphWidget(QtWidgets.QWidget):
-    """Full graph widget with controls for zoom and filtering."""
-
-    def __init__(self) -> None:
-        super().__init__()
-        layout = QtWidgets.QVBoxLayout(self)
-        layout.setContentsMargins(0, 0, 0, 0)
-        layout.setSpacing(12)
-
-        controls = QtWidgets.QHBoxLayout()
-        controls.setSpacing(10)
-
-        controls.addWidget(QtWidgets.QLabel("Риск:"))
-        self.risk_filter = QtWidgets.QComboBox()
-        self.risk_filter.addItems(["Все", "Высокий", "Средний", "Низкий"])
-        controls.addWidget(self.risk_filter)
-
-        controls.addWidget(QtWidgets.QLabel("Категория:"))
-        self.category_filter = QtWidgets.QComboBox()
-        self.category_filter.addItems(["Все", "Mixer", "Exchange", "Wallet", "Merchant"])
-        controls.addWidget(self.category_filter)
-
-        controls.addStretch(1)
-
-        self.zoom_out_btn = QtWidgets.QToolButton()
-        self.zoom_out_btn.setText("-")
-        controls.addWidget(self.zoom_out_btn)
-
-        self.zoom_slider = QtWidgets.QSlider(QtCore.Qt.Horizontal)
-        self.zoom_slider.setRange(30, 250)
-        self.zoom_slider.setValue(100)
-        self.zoom_slider.setFixedWidth(160)
-        controls.addWidget(self.zoom_slider)
-
-        self.zoom_in_btn = QtWidgets.QToolButton()
-        self.zoom_in_btn.setText("+")
-        controls.addWidget(self.zoom_in_btn)
-
-        layout.addLayout(controls)
-
-        self.scene = QtWidgets.QGraphicsScene()
-        self.scene.setSceneRect(-400, -300, 800, 600)
-        self.view = GraphView(self.scene)
-        layout.addWidget(self.view)
-
-        self.nodes: dict[str, GraphNodeItem] = {}
-        self.edges: list[GraphEdgeItem] = []
-
-        self.build_demo_graph()
-        self._connect_signals()
-
-    def _connect_signals(self) -> None:
-        self.risk_filter.currentTextChanged.connect(self._apply_filters)
-        self.category_filter.currentTextChanged.connect(self._apply_filters)
-        self.zoom_slider.valueChanged.connect(self.view.set_zoom)
-        self.zoom_in_btn.clicked.connect(lambda: self.zoom_slider.setValue(self.zoom_slider.value() + 10))
-        self.zoom_out_btn.clicked.connect(lambda: self.zoom_slider.setValue(self.zoom_slider.value() - 10))
-        self.view.zoom_changed.connect(self._sync_zoom_slider)
-
-    def build_demo_graph(self, address: str | None = None) -> None:
-        main_label = address or "Главный"
-        nodes = [
-            GraphNode("addr_main", main_label, "Wallet", "Высокий", 250.0),
-            GraphNode("addr_mix", "Миксер", "Mixer", "Высокий", 110.0),
-            GraphNode("addr_exch", "Биржа", "Exchange", "Средний", 90.0),
-            GraphNode("addr_merc", "Мерчант", "Merchant", "Низкий", 40.0),
-            GraphNode("addr_peer", "Контрагент", "Wallet", "Средний", 55.0),
-        ]
-        edges = [
-            GraphEdge("addr_main", "addr_mix", "Перевод", 125.0),
-            GraphEdge("addr_mix", "addr_exch", "Депозит", 80.0),
-            GraphEdge("addr_main", "addr_peer", "Оплата", 20.0),
-            GraphEdge("addr_peer", "addr_merc", "Платеж", 15.0),
-            GraphEdge("addr_exch", "addr_main", "Вывод", 30.0),
-        ]
-        self.load_graph(nodes, edges)
-
-    def load_graph(self, nodes: Iterable[GraphNode], edges: Iterable[GraphEdge]) -> None:
-        self.scene.clear()
-        self.nodes.clear()
-        self.edges.clear()
-
-        nodes = list(nodes)
-        radius = 200
-        for index, node in enumerate(nodes):
-            angle = (2 * math.pi * index) / max(len(nodes), 1)
-            x = math.cos(angle) * radius
-            y = math.sin(angle) * radius
-            item = GraphNodeItem(node)
-            item.setPos(x, y)
-            self.scene.addItem(item)
-            self.nodes[node.node_id] = item
-
-        for edge in edges:
-            source_item = self.nodes.get(edge.source)
-            target_item = self.nodes.get(edge.target)
-            if not source_item or not target_item:
-                continue
-            edge_item = GraphEdgeItem(source_item, target_item, edge)
-            self.scene.addItem(edge_item)
-            source_item.add_edge(edge_item)
-            target_item.add_edge(edge_item)
-            self.edges.append(edge_item)
-
-        for item in self.nodes.values():
-            halo = QtWidgets.QGraphicsEllipseItem(-40, -40, 80, 80)
-            halo.setBrush(QtGui.QBrush(QtGui.QColor(88, 166, 255, 40)))
-            halo.setPen(QtGui.QPen(QtCore.Qt.NoPen))
-            halo.setParentItem(item)
-            halo.setZValue(-1)
-
-        self._apply_filters()
-
-    def _apply_filters(self) -> None:
-        risk = self.risk_filter.currentText()
-        category = self.category_filter.currentText()
-
-        for node_id, item in self.nodes.items():
-            node = item.node
-            visible = True
-            if risk != "Все" and node.risk_level != risk:
-                visible = False
-            if category != "Все" and node.category != category:
-                visible = False
-            item.setVisible(visible)
-
-        for edge_item in self.edges:
-            source_visible = edge_item.source_item.isVisible()
-            target_visible = edge_item.target_item.isVisible()
-            edge_item.setVisible(source_visible and target_visible)
-
-    def _sync_zoom_slider(self, value: int) -> None:
-        if self.zoom_slider.value() == value:
-            return
-        self.zoom_slider.blockSignals(True)
-        self.zoom_slider.setValue(value)
-        self.zoom_slider.blockSignals(False)
-
-
->>>>>>> e598a7d5
 
 
 class AnalysisDetailPage(QtWidgets.QWidget):
@@ -1324,24 +1025,16 @@
         layout.addWidget(self.header)
 
         self.tabs = QtWidgets.QTabWidget()
-<<<<<<< HEAD
         self.overview_tab = self._create_overview()
         self.tabs.addTab(self.overview_tab, "Обзор")
         self.graph_widget = GraphWidget()
         self.tabs.addTab(self.graph_widget, "Граф")
         self.transactions_tab = self._create_transactions_tab()
         self.tabs.addTab(self.transactions_tab, "Транзакции")
-=======
-        self.tabs.addTab(self._create_overview(), "Обзор")
-        self.graph_widget = GraphWidget()
-        self.tabs.addTab(self.graph_widget, "Граф")
-        self.tabs.addTab(self._create_transactions_tab(), "Транзакции")
->>>>>>> e598a7d5
         self.tabs.addTab(self._create_forecast_tab(), "Прогнозы")
         self.tabs.addTab(self._create_report_tab(), "Отчет")
         layout.addWidget(self.tabs)
 
-<<<<<<< HEAD
         self.current_analysis: AddressAnalysisResult | None = None
 
     def set_analysis(self, analysis: AddressAnalysisResult) -> None:
@@ -1364,11 +1057,6 @@
 
         self.graph_widget.load_from_analysis(analysis)
         self._populate_transactions(analysis)
-=======
-    def set_address(self, address: str, network: str) -> None:
-        self.header.setText(f"Адрес: {address} | Сеть: {network} | Обновлено: только что")
-        self.graph_widget.build_demo_graph(address)
->>>>>>> e598a7d5
 
     def _create_overview(self) -> QtWidgets.QWidget:
         widget = QtWidgets.QWidget()
