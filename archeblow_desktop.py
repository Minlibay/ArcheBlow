--- conflicted
+++ resolved
@@ -322,16 +322,11 @@
         super().__init__()
         self._store = store
         self._monitoring = monitoring
-<<<<<<< HEAD
-
-=======
-        self.setStyleSheet("color: #8b949e;")
->>>>>>> 2fa8fc1e
+
         layout = QtWidgets.QHBoxLayout(self)
         layout.setContentsMargins(12, 0, 12, 0)
         layout.setSpacing(12)
 
-<<<<<<< HEAD
         self.total_chip = StatsChip("Анализы", "📊")
         layout.addWidget(self.total_chip)
 
@@ -346,17 +341,6 @@
 
         self.services_chip = StatsChip("Подключено API", "🔑")
         layout.addWidget(self.services_chip)
-=======
-        sync_icon = QtWidgets.QLabel("🔄")
-        layout.addWidget(sync_icon)
-        self.sync_label = QtWidgets.QLabel()
-        layout.addWidget(self.sync_label)
-
-        tasks_icon = QtWidgets.QLabel("📊")
-        layout.addWidget(tasks_icon)
-        self.task_label = QtWidgets.QLabel()
-        layout.addWidget(self.task_label)
->>>>>>> 2fa8fc1e
 
         monitoring_icon = QtWidgets.QLabel("🛰️")
         layout.addWidget(monitoring_icon)
@@ -367,10 +351,7 @@
 
         self._refresh_metrics()
         self._refresh_monitoring()
-<<<<<<< HEAD
         self._refresh_services()
-=======
->>>>>>> 2fa8fc1e
         if self._store is not None:
             self._store.result_added.connect(self._on_result_added)
         if self._monitoring is not None:
@@ -379,17 +360,11 @@
 
     def _refresh_metrics(self) -> None:
         if self._store is None:
-<<<<<<< HEAD
             self.total_chip.set_value("—", "Хранилище не подключено")
             self.risk_chip.set_value("—", "Нет данных")
             self.risk_chip.set_alert(False)
             return
 
-=======
-            self.sync_label.setText("Анализы еще не запускались")
-            self.task_label.setText("Нет данных о рисках")
-            return
->>>>>>> 2fa8fc1e
         metrics = self._store.metrics()
         distribution = self._store.risk_distribution()
         total = metrics.get("total", 0)
@@ -397,7 +372,6 @@
         high = distribution.get("high", 0)
         moderate = distribution.get("moderate", 0)
         low = distribution.get("low", 0)
-<<<<<<< HEAD
 
         self.total_chip.set_value(str(total), "Завершено анализов")
 
@@ -490,37 +464,6 @@
         else:
             self.services_chip.set_tooltip(None)
         self.services_chip.set_alert(len(configured) == 0)
-=======
-        self.sync_label.setText(f"Анализов выполнено: {total}")
-        self.task_label.setText(
-            " | ".join(
-                [
-                    f"Критический риск: {critical}",
-                    f"Высокий риск: {high}",
-                    f"Средний риск: {moderate}",
-                    f"Низкий риск: {low}",
-                ]
-            )
-        )
-
-    def _refresh_monitoring(self) -> None:
-        if self._monitoring is None:
-            self.monitoring_label.setText("Мониторинг не активирован")
-            return
-        watches = len(self._monitoring.active_watches())
-        incidents = self._monitoring.active_api_incidents()
-        if incidents:
-            incident_parts = [
-                f"{item.get('service_name', item.get('service_id'))}: {item.get('failures', 0)}"
-                for item in incidents
-            ]
-            incident_text = ", ".join(incident_parts)
-        else:
-            incident_text = "API стабильны"
-        self.monitoring_label.setText(
-            f"Мониторинг: {watches} адрес(ов); {incident_text}"
-        )
->>>>>>> 2fa8fc1e
 
     def _on_result_added(self, _result: AddressAnalysisResult) -> None:
         self._refresh_metrics()
