--- conflicted
+++ resolved
@@ -32,10 +32,7 @@
 )
 from analysis_store import AnalysisStore
 from api_keys import API_SERVICE_KEYS, get_masked_key
-<<<<<<< HEAD
 from ai_analyst import AnalystBriefing, ArtificialAnalyst, analyst_playbook
-=======
->>>>>>> 302de02b
 from explorers import (
     ExplorerAPIError,
     SUPPORTED_NETWORKS,
@@ -322,7 +319,6 @@
     def _recent_notes(self) -> Sequence[str]:
         if self._store is None:
             return []
-<<<<<<< HEAD
         notes = list(self._store.recent_notes(limit=5))
         alerts = list(self._store.analyst_alerts(limit=5))
         combined: list[str] = []
@@ -332,9 +328,6 @@
                 break
             combined.append(note)
         return combined
-=======
-        return self._store.recent_notes(limit=5)
->>>>>>> 302de02b
 
     def _update_counter(self) -> None:
         notes = self._recent_notes()
@@ -509,7 +502,6 @@
         notifications.setLayout(notif_layout)
         layout.addWidget(notifications)
 
-<<<<<<< HEAD
         analyst_box = QtWidgets.QGroupBox("Рекомендации искусственного аналитика")
         analyst_layout = QtWidgets.QVBoxLayout()
         self.ai_recommendations_list = QtWidgets.QListWidget()
@@ -517,8 +509,6 @@
         analyst_box.setLayout(analyst_layout)
         layout.addWidget(analyst_box)
 
-=======
->>>>>>> 302de02b
         self._store.result_added.connect(self._refresh)
         self._refresh()
 
@@ -529,10 +519,7 @@
         self.risk_distribution.update_distribution(self._store.risk_distribution())
         self._refresh_transactions()
         self._refresh_notifications()
-<<<<<<< HEAD
         self._refresh_ai_recommendations()
-=======
->>>>>>> 302de02b
 
     def _refresh_transactions(self) -> None:
         records = self._store.recent_transactions(limit=10)
@@ -553,7 +540,6 @@
                 self.tx_table.setItem(row, column, QtWidgets.QTableWidgetItem(value))
 
     def _refresh_notifications(self) -> None:
-<<<<<<< HEAD
         notes = list(self._store.recent_notes(limit=5))
         alerts = list(self._store.analyst_alerts(limit=5))
         combined: list[str] = []
@@ -590,14 +576,6 @@
                     f"{briefing.address} ({briefing.network.name.upper()}): {briefing.summary}"
                 )
             self.ai_recommendations_list.addItem(text)
-=======
-        entries = self._store.recent_notes(limit=10)
-        self.notifications_list.clear()
-        if not entries:
-            self.notifications_list.addItem("Пока нет комментариев по рискам.")
-            return
-        self.notifications_list.addItems(entries)
->>>>>>> 302de02b
 
     def _metric_card(
         self, title: str, icon: str
@@ -751,10 +729,7 @@
             self.launch_button.setEnabled(True)
 
         self.log_output.append("Анализ завершен. Результаты доступны на вкладке 'Анализы'.")
-<<<<<<< HEAD
         self.log_output.append("Формирование заключения искусственного аналитика…")
-=======
->>>>>>> 302de02b
         self.analysis_completed.emit(result)
 
     def _resolve_selected_network(self) -> Network | None:
@@ -860,17 +835,12 @@
         self._refresh_table()
         self._store.result_added.connect(self._on_result_added)
 
-<<<<<<< HEAD
     def add_result(
         self,
         result: AddressAnalysisResult,
         briefing: AnalystBriefing | None = None,
     ) -> None:
         self._store.add_result(result, briefing=briefing)
-=======
-    def add_result(self, result: AddressAnalysisResult) -> None:
-        self._store.add_result(result)
->>>>>>> 302de02b
 
     def _on_result_added(self, result: AddressAnalysisResult) -> None:
         self._results.append(result)
@@ -1316,7 +1286,6 @@
         layout.addWidget(self.tabs)
 
         self.current_analysis: AddressAnalysisResult | None = None
-<<<<<<< HEAD
         self.current_briefing: AnalystBriefing | None = None
 
     def set_analysis(
@@ -1324,10 +1293,6 @@
         analysis: AddressAnalysisResult,
         briefing: AnalystBriefing | None = None,
     ) -> None:
-=======
-
-    def set_analysis(self, analysis: AddressAnalysisResult) -> None:
->>>>>>> 302de02b
         self.current_analysis = analysis
         risk_display, _ = _risk_to_display(analysis.risk_level)
         updated_time = QtCore.QDateTime.currentDateTime().toString("dd.MM.yyyy HH:mm:ss")
@@ -1347,20 +1312,14 @@
             API_SERVICE_KEYS["blockcypher"].display_name,
             API_SERVICE_KEYS["heuristic_mixer"].display_name,
         ]
-<<<<<<< HEAD
         services_used.append("Искусственный аналитик ArcheBlow")
-=======
->>>>>>> 302de02b
         self.services_list.addItems(services_used)
 
         self.graph_widget.load_from_analysis(analysis)
         self._populate_transactions(analysis)
-<<<<<<< HEAD
 
         self.current_briefing = self._resolve_briefing(analysis, briefing)
         self._render_briefing(self.current_briefing)
-=======
->>>>>>> 302de02b
 
     def _create_overview(self) -> QtWidgets.QWidget:
         widget = QtWidgets.QWidget()
@@ -1637,10 +1596,7 @@
             ("coingecko", "Ошибка", "--", "Просмотр логов"),
             ("ofac_watchlist", "Активен", "--", "Обновить"),
             ("heuristic_mixer", "Активен", "--", "Синхронизировать"),
-<<<<<<< HEAD
             ("ai_analyst", "Активен", "N/A", "Открыть инструкцию"),
-=======
->>>>>>> 302de02b
         ]
 
         table = QtWidgets.QTableWidget(len(services), 5)
@@ -1680,12 +1636,8 @@
             "BLOCKCYPHER_API_KEY=...\n"
             "ETHERSCAN_API_KEY=...\n"
             "TRONGRID_API_KEY=...\n"
-<<<<<<< HEAD
             "POLYGONSCAN_API_KEY=...\n"
             "ARCHEBLOW_AI_ANALYST=N/A"
-=======
-            "POLYGONSCAN_API_KEY=..."
->>>>>>> 302de02b
         )
         help_layout.addWidget(example)
         help_box.setLayout(help_layout)
@@ -1846,10 +1798,7 @@
         content_layout.setSpacing(0)
 
         self.store = AnalysisStore()
-<<<<<<< HEAD
         self.analyst = ArtificialAnalyst()
-=======
->>>>>>> 302de02b
 
         self.top_bar = TopBar(self.store)
         self.top_bar.request_search.connect(self._handle_search)
@@ -1861,11 +1810,7 @@
         self.dashboard_page = DashboardPage(self.store)
         self.new_analysis_page = NewAnalysisPage()
         self.analyses_page = AnalysesPage(self.store)
-<<<<<<< HEAD
         self.detail_page = AnalysisDetailPage(self.store, self.analyst)
-=======
-        self.detail_page = AnalysisDetailPage()
->>>>>>> 302de02b
         self.integrations_page = IntegrationsPage()
         self.reports_page = ReportsPage()
         self.settings_page = SettingsPage()
@@ -1940,7 +1885,6 @@
         QtWidgets.QMessageBox.information(self, "Поиск", f"Результаты поиска по запросу: {query}")
 
     def _analysis_completed(self, analysis: AddressAnalysisResult) -> None:
-<<<<<<< HEAD
         briefing = self.analyst.generate_briefing(analysis)
         self.store.add_result(analysis, briefing=briefing)
         risk_display, _ = _risk_to_display(analysis.risk_level)
@@ -1950,36 +1894,22 @@
             recommendation_line = (
                 f"\nРекомендация аналитика: {primary.title} (приоритет {primary.priority})."
             )
-=======
-        self.store.add_result(analysis)
-        risk_display, _ = _risk_to_display(analysis.risk_level)
->>>>>>> 302de02b
         QtWidgets.QMessageBox.information(
             self,
             "Анализ завершен",
             (
                 f"Анализ адреса {analysis.address} ({analysis.network.name.title()}) завершен.\n"
                 f"Итоговый уровень риска: {risk_display}."
-<<<<<<< HEAD
                 f"{recommendation_line}"
             ),
         )
         self.detail_page.set_analysis(analysis, briefing)
-=======
-            ),
-        )
-        self.detail_page.set_analysis(analysis)
->>>>>>> 302de02b
         self.navigation.set_active("analyses")
         self.pages.setCurrentWidget(self.analyses_page)
 
     def _open_analysis_details(self, analysis: AddressAnalysisResult) -> None:
-<<<<<<< HEAD
         briefing = self.store.briefing_for(analysis.address, analysis.network)
         self.detail_page.set_analysis(analysis, briefing)
-=======
-        self.detail_page.set_analysis(analysis)
->>>>>>> 302de02b
         if self.pages.indexOf(self.detail_page) == -1:
             self.pages.addWidget(self.detail_page)
         self.pages.setCurrentWidget(self.detail_page)
